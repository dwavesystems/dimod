# Copyright 2020 D-Wave Systems Inc.
#
#    Licensed under the Apache License, Version 2.0 (the "License");
#    you may not use this file except in compliance with the License.
#    You may obtain a copy of the License at
#
#        http://www.apache.org/licenses/LICENSE-2.0
#
#    Unless required by applicable law or agreed to in writing, software
#    distributed under the License is distributed on an "AS IS" BASIS,
#    WITHOUT WARRANTIES OR CONDITIONS OF ANY KIND, either express or implied.
#    See the License for the specific language governing permissions and
#    limitations under the License.

import collections.abc as abc
import io
import json
import warnings

from collections import defaultdict, namedtuple

import numpy as np
from numpy.core.shape_base import stack

from dimod.discrete.cydiscrete_quadratic_model import cyDiscreteQuadraticModel
from dimod.sampleset import as_samples
from dimod.serialization.fileview import VariablesSection, _BytesIO, SpooledTemporaryFile
from dimod.serialization.fileview import load, read_header, write_header
from dimod.variables import Variables
from typing import List, Tuple, Union, Generator

LinearTriplets = Union[List[Tuple], Generator[Tuple, None, None]]


__all__ = ['DiscreteQuadraticModel', 'DQM', 'CaseLabelDQM']


# constants for serialization
DQM_MAGIC_PREFIX = b'DIMODDQM'
DATA_MAGIC_PREFIX = b'BIAS'


# todo: update BinaryQuadraticModel.to_numpy_vectors to also use namedtuple
LegacyDQMVectors = namedtuple(
    'LegacyDQMVectors', ['case_starts', 'linear_biases', 'quadratic', 'labels'])

DQMVectors = namedtuple(
    'DQMVectors', ['case_starts', 'linear_biases', 'quadratic', 'labels', 'offset'])

QuadraticVectors = namedtuple(
    'QuadraticVectors', ['row_indices', 'col_indices', 'biases'])


class VariableNeighborhood(abc.Set):
    # this really shouldn't be set-like because __contains__ is O(degree(v))
    # but for backwards compatiblity we'll leave it.
    __slots__ = ('_dqm', '_vi')

    def __init__(self, dqm, v):
        self._dqm = dqm
        self._vi = dqm.variables.index(v)  # raises ValueError

    def __contains__(self, u):
        return self._dqm.variables.index(u) in self._dqm._cydqm.adj[self._vi]

    def __iter__(self):
        for ui in self._dqm._cydqm.adj[self._vi]:
            yield self._dqm.variables[ui]

    def __len__(self):
        return self._dqm._cydqm.degree(self._vi)

    def __repr__(self):
        return str(dict(self))


class VariableAdjacency(abc.Mapping):
    __slots__ = ('_dqm',)

    def __init__(self, dqm):
        self._dqm = dqm

    def __getitem__(self, v):
        return VariableNeighborhood(self._dqm, v)

    def __iter__(self):
        yield from self._dqm.variables

    def __len__(self):
        return len(self._dqm.variables)

    def __repr__(self):
        return str(dict(self))


class DiscreteQuadraticModel:
    """Encodes a discrete quadratic model.

    A discrete quadratic model is a polynomial over discrete variables with
    terms all of degree two or less.

    Examples:

        This example constructs a map coloring with Canadian provinces. To
        solve the problem we penalize adjacent provinces having the same color.

        >>> provinces = ["AB", "BC", "ON", "MB", "NB", "NL", "NS", "NT", "NU",
        ...              "PE", "QC", "SK", "YT"]
        >>> borders = [("BC", "AB"), ("BC", "NT"), ("BC", "YT"), ("AB", "SK"),
        ...            ("AB", "NT"), ("SK", "MB"), ("SK", "NT"), ("MB", "ON"),
        ...            ("MB", "NU"), ("ON", "QC"), ("QC", "NB"), ("QC", "NL"),
        ...            ("NB", "NS"), ("YT", "NT"), ("NT", "NU")]
        >>> colors = [0, 1, 2, 3]
        ...
        >>> dqm = dimod.DiscreteQuadraticModel()
        >>> for p in provinces:
        ...     _ = dqm.add_variable(4, label=p)
        >>> for p0, p1 in borders:
        ...     dqm.set_quadratic(p0, p1, {(c, c): 1 for c in colors})

        The next examples show how to view and manipulate the model biases.

        >>> dqm = dimod.DiscreteQuadraticModel()

        Add the variables to the model

        >>> u = dqm.add_variable(5)  # unlabeled variable with 5 cases
        >>> v = dqm.add_variable(3, label='v')  # labeled variable with 3 cases

        The linear biases default to 0. They can be read by case or by batch.

        >>> dqm.get_linear_case(u, 1)
        0.0
        >>> dqm.get_linear(u)
        array([0., 0., 0., 0., 0.])
        >>> dqm.get_linear(v)
        array([0., 0., 0.])

        The linear biases can be overwritten either by case or in a batch.

        >>> dqm.set_linear_case(u, 3, 17)
        >>> dqm.get_linear(u)
        array([ 0.,  0.,  0., 17.,  0.])
        >>> dqm.set_linear(v, [0, -1, 3])
        >>> dqm.get_linear(v)
        array([ 0., -1.,  3.])

        The quadratic biases can also be manipulated sparsely or densely.

        >>> dqm.set_quadratic(u, v, {(0, 2): 1.5})
        >>> dqm.get_quadratic(u, v)
        {(0, 2): 1.5}
        >>> dqm.get_quadratic(u, v, array=True)  # as a NumPy array
        array([[0. , 0. , 1.5],
               [0. , 0. , 0. ],
               [0. , 0. , 0. ],
               [0. , 0. , 0. ],
               [0. , 0. , 0. ]])
        >>> dqm.set_quadratic_case(u, 2, v, 1, -3)
        >>> dqm.get_quadratic(u, v, array=True)
        array([[ 0. ,  0. ,  1.5],
               [ 0. ,  0. ,  0. ],
               [ 0. , -3. ,  0. ],
               [ 0. ,  0. ,  0. ],
               [ 0. ,  0. ,  0. ]])
        >>> dqm.get_quadratic(u, v)  # doctest:+SKIP
        {(0, 2): 1.5, (2, 1): -3.0}

    """

    def __init__(self):
        self.variables = Variables()
        self._cydqm = cyDiscreteQuadraticModel()

    variables = None  # overwritten by __init__, here for the docstring
    """:class:`~.variables.Variables` of variable labels."""

    @property
    def adj(self):
        """dict[hashable, set]: The adjacency structure of the variables."""
        try:
            return self._adj
        except AttributeError:
            pass
        self._adj = adj = VariableAdjacency(self)
        return adj

    @property
    def offset(self):
        return self._cydqm.offset

    @offset.setter
    def offset(self, offset: float):
        self._cydqm.offset = offset


    def add_linear_equality_constraint(self, terms: LinearTriplets,
                                       lagrange_multiplier: float,
                                       constant: float):
        """Add a linear constraint as a quadratic objective.

        Adds a linear constraint of the form
        :math:`\sum_{i,k} a_{i,k} x_{i,k} + C = 0`
        to the discrete quadratic model as a quadratic objective.

        Args:
            terms: A list of tuples of the type (variable, case, bias).
                Each tuple is evaluated to the term (bias * variable_case).
                All terms in the list are summed.
            lagrange_multiplier: The coefficient or the penalty strength
            constant: The constant value of the constraint.

        """
        index_terms = ((self.variables.index(v), c, x) for v, c, x in terms)
        self._cydqm.add_linear_equality_constraint(
            index_terms, lagrange_multiplier, constant)

    def add_variable(self, num_cases, label=None):
        """Add a discrete variable.

        Args:
            num_cases (int):
                The number of cases in the variable. Must be a positive
                integer.

            label (hashable, optional):
                A label for the variable. Can be any hashable except `None`.
                Defaults to the length of the discrete quadratic model, if that
                label is available. Otherwise defaults to the lowest available
                positive integer label.

        Returns:
            The label of the new variable.

        Raises:
            ValueError: If `label` already exists as a variable label.
            TypeError: If `label` is not hashable.

        """
        self.variables._append(label)
        variable_index = self._cydqm.add_variable(num_cases)
        assert variable_index + 1 == len(self.variables)
        return self.variables[-1]

    # todo: support __copy__ and __deepcopy__
    def copy(self):
        """Return a copy of the discrete quadratic model."""
        new = type(self)()
        new._cydqm = self._cydqm.copy()
        for v in self.variables:
            new.variables._append(v)
        return new

    def degree(self, v):
        return self._cydqm.degree(self.variables.index(v))

    def energy(self, sample):
        energy, = self.energies(sample)
        return energy

    def energies(self, samples):
        samples, labels = as_samples(samples, dtype=self._cydqm.case_dtype)

        # reorder as needed
        if len(labels) != self.num_variables():
            raise ValueError(
                "Given sample(s) have incorrect number of variables")
        if self.variables != labels:
            # need to reorder the samples
            label_to_idx = dict((v, i) for i, v in enumerate(labels))

            try:
                order = [label_to_idx[v] for v in self.variables]
            except KeyError:
                raise ValueError("given samples-like does not match labels")

            samples = samples[:, order]

        return np.asarray(self._cydqm.energies(samples))

    @classmethod
    def _from_file_numpy(cls, file_like):

        magic = file_like.read(len(DATA_MAGIC_PREFIX))
        if magic != DATA_MAGIC_PREFIX:
            raise ValueError("unknown file type, expected magic string {} but "
                             "got {}".format(DATA_MAGIC_PREFIX, magic))

        length = np.frombuffer(file_like.read(4), '<u4')[0]
        start = file_like.tell()

        data = np.load(file_like)

        obj = cls.from_numpy_vectors(data['case_starts'],
                                     data['linear_biases'],
                                     (data['quadratic_row_indices'],
                                      data['quadratic_col_indices'],
                                      data['quadratic_biases'],
                                      ),
                                     offset=data.get('offset', 0),
                                     )

        # move to the end of the data section
        file_like.seek(start+length, io.SEEK_SET)

        return obj

    @classmethod
    def from_file(cls, file_like):
        """Construct a DQM from a file-like object.

        The inverse of :meth:`~DiscreteQuadraticModel.to_file`.
        """

        if isinstance(file_like, (bytes, bytearray, memoryview)):
            file_like = _BytesIO(file_like)

        header_info = read_header(file_like, DQM_MAGIC_PREFIX)
        version = header_info.version
        header_data = header_info.data

        if version >= (2, 0):
            raise ValueError("cannot load a DQM serialized with version "
                             f"{version!r}, try upgrading your dimod version")

        obj = cls._from_file_numpy(file_like)

        if header_data['variables']:
            obj.variables = Variables()
            for v in VariablesSection.load(file_like):
                obj.variables._append(v)

            if len(obj.variables) != obj.num_variables():
                raise ValueError("mismatched labels to BQM in given file")

        return obj

    @classmethod
    def from_numpy_vectors(cls, case_starts, linear_biases, quadratic,
                           labels=None, offset=0):
        """Construct a DQM from five numpy vectors.

        Args:
            case_starts (array-like): A length
                :meth:`~DiscreteQuadraticModel.num_variables` array. The cases
                associated with variable `v` are in the range `[case_starts[v],
                cases_starts[v+1])`.

            linear_biases (array-like): A length
              :meth:`~DiscreteQuadraticModel.num_cases` array. The linear
              biases.

            quadratic (tuple): A three tuple containing:

                - `irow`: A length
                  :meth:`~DiscreteQuadraticModel.num_interactions` array. If
                  the case interactions were defined in a sparse matrix, these
                  would be the row indices.
                - `icol`: A length
                  :meth:`~DiscreteQuadraticModel.num_interactions` array. If
                  the case interactions were defined in a sparse matrix, these
                  would be the column indices.
                - `quadratic_biases`: A length
                  :meth:`~DiscreteQuadraticModel.num_interactions` array. If
                  the case interactions were defined in a sparse matrix, these
                  would be the values.

            labels (list, optional):
                The variable labels. Defaults to index-labeled.

            offset (float):
                Energy offset of the DQM.

        Example:

            >>> dqm = dimod.DiscreteQuadraticModel()
            >>> u = dqm.add_variable(5)
            >>> v = dqm.add_variable(3, label='3var')
            >>> dqm.set_quadratic(u, v, {(0, 2): 1})
            >>> vectors = dqm.to_numpy_vectors()
            >>> new = dimod.DiscreteQuadraticModel.from_numpy_vectors(*vectors)

        See Also:
            :meth:`~DiscreteQuadraticModel.to_numpy_vectors`

        """

        obj = cls()

        obj._cydqm = cyDiscreteQuadraticModel.from_numpy_vectors(
            case_starts, linear_biases, quadratic, offset)

        if labels is not None:
            if len(labels) != obj._cydqm.num_variables():
                raise ValueError(
                    "labels does not match the length of the DQM"
                    )

            for v in labels:
                obj.variables._append(v)
        else:
            for v in range(obj._cydqm.num_variables()):
                obj.variables._append()

        return obj

    def get_linear(self, v):
        """The linear biases associated with variable `v`.

        Args:
            v: A variable in the discrete quadratic model.

        Returns:
            :class:`~numpy.ndarray`: The linear biases in an array.

        """
        return self._cydqm.get_linear(self.variables.index(v))

    def get_linear_case(self, v, case):
        """The linear bias associated with case `case` of variable `v`.

        Args:
            v: A variable in the discrete quadratic model.

            case (int): The case of `v`.

        Returns:
            The linear bias.

        """
        return self._cydqm.get_linear_case(self.variables.index(v), case)

    def get_quadratic(self, u, v, array=False):
        """The biases associated with the interaction between `u` and `v`.

        Args:
            u: A variable in the discrete quadratic model.

            v: A variable in the discrete quadratic model.

            array (bool, optional, default=False): If True, a dense array is
            returned rather than a dict.

        Returns:
            The quadratic biases. If `array=False`, returns a dictionary of the
            form `{case_u, case_v: bias, ...}`
            If `array=True`, returns a
            :meth:`~DiscreteQuadraticModel.num_cases(u)` by
            :meth:`~DiscreteQuadraticModel.num_cases(v)` numpy array.

        """
        return self._cydqm.get_quadratic(
            self.variables.index(u),
            self.variables.index(v),
            array=array)

    def get_quadratic_case(self, u, u_case, v, v_case):
        """The bias associated with the interaction between two cases of `u`
        and `v`.

        Args:
            u: A variable in the discrete quadratic model.

            u_case (int): The case of `u`.

            v: A variable in the discrete quadratic model.

            v_case (int): The case of `v`.

        Returns:
            The quadratic bias.

        """
        return self._cydqm.get_quadratic_case(
            self.variables.index(u), u_case, self.variables.index(v), v_case)

    def num_cases(self, v=None):
        """If v is provided, the number of cases associated with v, otherwise
        the total number of cases in the DQM.
        """
        if v is None:
            return self._cydqm.num_cases()
        return self._cydqm.num_cases(self.variables.index(v))

    def num_case_interactions(self):
        """The total number of case interactions."""
        return self._cydqm.num_case_interactions()

    def num_variable_interactions(self):
        """The total number of variable interactions"""
        return self._cydqm.num_variable_interactions()

    def num_variables(self):
        """The number of variables in the discrete quadratic model."""
        return self._cydqm.num_variables()

    def relabel_variables(self, mapping, inplace=True):
        if not inplace:
            return self.copy().relabel_variables(mapping, inplace=True)
        self.variables._relabel(mapping)
        return self

    def relabel_variables_as_integers(self, inplace=True):
        """Relabel the variables of the DQM to integers.

        Args:
            inplace (bool, optional, default=True):
                If True, the discrete quadratic model is updated in-place;
                otherwise, a new discrete quadratic model is returned.

        Returns:
            tuple: A 2-tuple containing:

                A discrete quadratic model with the variables relabeled. If
                `inplace` is set to True, returns itself.

                dict: The mapping that will restore the original labels.

        """
        if not inplace:
            return self.copy().relabel_variables_as_integers(inplace=True)
        return self, self.variables._relabel_as_integers()

    def set_linear(self, v, biases):
        """Set the linear biases associated with `v`.

        Args:
            v: A variable in the discrete quadratic model.

            biases (array-like): The linear biases in an array.

        """
        self._cydqm.set_linear(self.variables.index(v), np.asarray(biases))

    def set_linear_case(self, v, case, bias):
        """The linear bias associated with case `case` of variable `v`.

        Args:
            v: A variable in the discrete quadratic model.

            case (int): The case of `v`.

            bias (float): The linear bias.

        """
        self._cydqm.set_linear_case(self.variables.index(v), case, bias)

    def set_quadratic(self, u, v, biases):
        """Set biases associated with the interaction between `u` and `v`.

        Args:
            u: A variable in the discrete quadratic model.

            v: A variable in the discrete quadratic model.

            biases (array-like/dict):
                The quadratic biases. If a dict, then a dictionary of the
                form `{case_u, case_v: bias, ...}`. Otherwise, then should be,
                a :meth:`~DiscreteQuadraticModel.num_cases(u)` by
                :meth:`~DiscreteQuadraticModel.num_cases(v)` array-like.

        """
        self._cydqm.set_quadratic(
            self.variables.index(u),
            self.variables.index(v),
            biases)

    def set_quadratic_case(self, u, u_case, v, v_case, bias):
        """Set the bias associated with the interaction between two cases of
        `u` and `v`.

        Args:
            u: A variable in the discrete quadratic model.

            u_case (int): The case of `u`.

            v: A variable in the discrete quadratic model.

            v_case (int): The case of `v`.

            bias (float): The quadratic bias.

        """
        self._cydqm.set_quadratic_case(
            self.variables.index(u), u_case,
            self.variables.index(v), v_case,
            bias)

    def _to_file_numpy(self, file, compress):
        # the biases etc, saved using numpy

        # we'd like to just let numpy handle the header etc, but it doesn't
        # do a good job of cleaning up after itself in np.load, so we record
        # the section length ourselves
        file.write(DATA_MAGIC_PREFIX)
        file.write(b'    ')  # will be replaced by the length
        start = file.tell()

        vectors = self.to_numpy_vectors(return_offset=True)

        if compress:
            save = np.savez_compressed
        else:
            save = np.savez

        save(file,
            case_starts=vectors.case_starts,
            linear_biases=vectors.linear_biases,
            quadratic_row_indices=vectors.quadratic.row_indices,
            quadratic_col_indices=vectors.quadratic.col_indices,
            quadratic_biases=vectors.quadratic.biases,
            offset=vectors.offset,
            )

        # record the length
        end = file.tell()
        file.seek(start-4)
        file.write(np.dtype('<u4').type(end - start).tobytes())
        file.seek(end)

    def to_file(self, compress=False, compressed=None, ignore_labels=False,
                spool_size=int(1e9)):
        """Convert the DQM to a file-like object.

        Args:
            compress (bool, optional default=False):
                If True, most of the data will be compressed.

            compressed (bool, optional default=None):
                Deprecated; please use ``compress`` instead.

            ignore_labels (bool, optional, default=False):
                Treat the DQM as unlabeled. This is useful for large DQMs to
                save on space.

            spool_size (int, optional, default=int(1e9)):
                Defines the `max_size` passed to the constructor of
                :class:`tempfile.SpooledTemporaryFile`. Determines whether
                the returned file-like's contents will be kept on disk or in
                memory.

        Returns:
            A file-like object that can be used to construct a copy of the DQM.
            The class is a thin wrapper of
            :class:`tempfile.SpooledTemporaryFile` that includes some
            methods from :class:`io.IOBase`

        Format Specification (Version 1.0):

            This format is inspired by the `NPY format`_

            **Header**

            The first 8 bytes are a magic string: exactly `"DIMODDQM"`.

            The next 1 byte is an unsigned byte: the major version of the file
            format.

            The next 1 byte is an unsigned byte: the minor version of the file
            format.

            The next 4 bytes form a little-endian unsigned int, the length of
            the header data `HEADER_LEN`.

            The next `HEADER_LEN` bytes form the header data. This is a
            json-serialized dictionary. The dictionary is exactly:

            .. code-block:: python

                dict(num_variables=dqm.num_variables(),
                     num_cases=dqm.num_cases(),
                     num_case_interactions=dqm.num_case_interactions(),
                     num_variable_interactions=dqm.num_variable_interactions(),
                     variables=not (ignore_labels or dqm.variables.is_range),
                     )

            it is padded with spaces to make the entire length of the header
            divisible by 64.

            **DQM Data**

            The first 4 bytes are exactly `"BIAS"`

            The next 4 bytes form a little-endian unsigned int, the length of
            the DQM data `DATA_LEN`.

            The next `DATA_LEN` bytes are the vectors as returned by
            :meth:`DiscreteQuadraticModel.to_numpy_vectors` saved using
            :func:`numpy.save`.

            **Variable Data**

            The first 4 bytes are exactly "VARS".

            The next 4 bytes form a little-endian unsigned int, the length of
            the variables array `VARIABLES_LENGTH`.

            The next VARIABLES_LENGTH bytes are a json-serialized array. As
            constructed by `json.dumps(list(bqm.variables)).

        .. _NPY format: https://numpy.org/doc/stable/reference/generated/numpy.lib.format.html

        See Also:
            :meth:`DiscreteQuadraticModel.from_file`

        """

        file = SpooledTemporaryFile(max_size=spool_size)

        index_labeled = ignore_labels or self.variables.is_range

        data = dict(num_variables=self.num_variables(),
                    num_cases=self.num_cases(),
                    num_case_interactions=self.num_case_interactions(),
                    num_variable_interactions=self.num_variable_interactions(),
                    variables=not index_labeled,
                    )

        write_header(file, DQM_MAGIC_PREFIX, data, version=(1, 1))

        # the section containing most of the data, encoded with numpy
        if compressed is not None:
            warnings.warn(
                "Argument 'compressed' is deprecated and in future will raise "
                "an exception; please use 'compress' instead.",
                DeprecationWarning, stacklevel=2
                )
            compress = compressed or compress

        self._to_file_numpy(file, compress)

        if not index_labeled:
            file.write(VariablesSection(self.variables).dumps())

        file.seek(0)

        return file

    def to_numpy_vectors(self, return_offset: bool = False):
        """Convert the DQM to five numpy vectors and the labels.

        Args:
            return_offset: Boolean flag to optionally return energy offset value.

        Returns:
            :class:`DQMVectors`: A named tuple with fields `['case_starts',
            'linear_biases', 'quadratic', 'labels'].

            - `case_starts`: A length
              :meth:`~DiscreteQuadraticModel.num_variables` array. The cases
              associated with variable `v` are in the range `[case_starts[v],
              cases_starts[v+1])`.
            - `linear_biases`: A length
              :meth:`~DiscreteQuadraticModel.num_cases` array. The linear
              biases.
            - `quadratic`: A named tuple with fields `['row_indices',
              'col_indices', 'biases']`.

              * `row_indices`: A length
                :meth:`~DiscreteQuadraticModel.num_case_interactions` array. If
                the case interactions were defined in a sparse matrix, these
                would be the row indices.

              * `col_indices`: A length
                :meth:`~DiscreteQuadraticModel.num_case_interactions` array. If
                the case interactions were defined in a sparse matrix, these
                would be the column indices.

              * `biases`: A length
                :meth:`~DiscreteQuadraticModel.num_case_interactions` array. If
                the case interactions were defined in a sparse matrix, these
                would be the values.

            - `labels`: The variable labels in a
              :class:`~collections.abc.Sequence`.


            If `return_labels=True`, this method will instead return a tuple
            `(case_starts, linear_biases, (irow, icol, qdata), labels)` where
            `labels` is a list of the variable labels.

        See Also:
            :meth:`~DiscreteQuadraticModel.from_numpy_vectors`

        """
        if not return_offset:
            warnings.warn(
                "`return_offset` will default to `True` in the future.", DeprecationWarning,
                stacklevel=2
            )
            
            case_starts, linear_biases, quadratic = self._cydqm.to_numpy_vectors()

            return LegacyDQMVectors(case_starts,
                                    linear_biases,
                                    QuadraticVectors(*quadratic),
                                    self.variables)

        case_starts, linear_biases, quadratic, offset = self._cydqm.to_numpy_vectors(return_offset)

        return DQMVectors(
            case_starts, linear_biases, QuadraticVectors(*quadratic), self.variables, offset
        )


DQM = DiscreteQuadraticModel  # alias


<<<<<<< HEAD
DQM = DiscreteQuadraticModel  # alias


class CaseLabelDQM(DQM):
    '''DiscreteQuadraticModel that allows assignment of arbitrary labels to
    cases of discrete variables.

    Two types of case labels are offered:

    1. Unique case labels are unique among variable labels and themselves.

    2. Shared case labels are unique among cases for a variable, but may be
        reused among variables.

    Examples:

        Declare variables with unique case labels.

        >>> dqm = dimod.DiscreteQuadraticModel()
        >>> dqm.add_variable({'x1', 'x2', 'x3'})
        >>> dqm.add_variable(['y1', 'y2', 'y3'])

        Set linear biases

        >>> dqm.set_linear('x1', 0.5)
        >>> dqm.set_linear('y1', 1.5)

        Set quadratic biases

        >>> dqm.set_quadratic('x2', 'y3', -0.5)
        >>> dqm.set_quadratic('x3', 'y2', -1.5)

        Declare variables with shared case labels.

        >>> u = dqm.add_variable({'red', 'green', 'blue'}, shared_labels=True)
        >>> v = dqm.add_variable(['blue', 'yellow', 'brown'], label='v', shared_labels=True)

        Set linear biases

        >>> dqm.set_linear_case(u, 'red', 1)
        >>> dqm.set_linear_case(v, 'yellow', 2)

        Set quadratic biases

        >>> dqm.set_quadratic_case(u, 'green', v, 'blue', -0.5)
        >>> dqm.set_quadratic_case(u, 'blue', v, 'brown', -0.5)

    '''
    def __init__(self, *args, **kwargs):
        DQM.__init__(self, *args, **kwargs)
        self._shared_case_label = defaultdict(dict)
        self._shared_label_case = defaultdict(dict)
        self._unique_case_label = {}
        self._unique_label_case = {}

    def add_variable(self, cases, label=None, shared_labels=False):
        """Add a discrete variable to the model.

        Args:
            cases (int or iterable):
                The number of cases in the variable, or an iterable containing
                the labels that will identify the cases of the variable.

            label (hashable, optional):
                A label for the variable. Can be any hashable except `None`.
                Defaults to the length of the discrete quadratic model, if that
                label is available. Otherwise defaults to the lowest available
                positive integer label.

            shared_labels (bool, optional, default=False):
                If True and `cases` is an iterable, shared case labels are
                created.  If False and `cases` is an iterable, unique case
                labels are created.  If `cases` is not an iterable, ignored.

        Returns:
            The label of the new variable.

        Raises:
            ValueError: If `label` already exists as a variable label, or if
                any of the case labels is not unique.

            TypeError: If `label` is not hashable, or if any of the case labels
                is not hashable.

        """
        if label in self._unique_label_case:
            raise ValueError(f'variable label {label} is not unique')

        if isinstance(cases, int):
            return DQM.add_variable(self, cases, label=label)

        else:
            if len(set(cases)) != len(cases):
                raise ValueError('case labels are not unique')

            if shared_labels:
                var = DQM.add_variable(self, len(cases), label=label)

                for k, case in enumerate(cases):
                    self._shared_label_case[var][case] = k
                    self._shared_case_label[var][k] = case

            else:
                for case in cases:
                    if (case in self.variables) or (case in self._unique_label_case):
                        raise ValueError(f'case label {case} is not unique')

                var = DQM.add_variable(self, len(cases), label=label)

                for k, case in enumerate(cases):
                    self._unique_label_case[case] = (var, k)
                    self._unique_case_label[(var, k)] = case

            return var

    def _lookup_shared_case(self, v, case):
        """Translate shared case label `case` of variable `v` to integer.

        Raises:
            ValueError: If `case` of `v` is unknown.

        """
        map_ = self._shared_label_case.get(v)
        if map_:
            if case not in map_:
                raise ValueError(f'unknown case {case} of variable {v}')
            return map_[case]
        return case

    def get_linear(self, v):
        """The linear bias(es) associated with variable `v`.

        Args:
            v: A variable in the discrete quadratic model, or a unique case
                label.

        Returns:
            The linear bias(es).  If `v` is a variable, returns a
                :meth:`~DiscreteQuadraticModel.num_cases(v)` by 1 numpy array.

                If `v` is a unique case label, returns a float.

        """
        v_k = self._unique_label_case.get(v)
        if v_k:
            return DQM.get_linear_case(self, *v_k)
        else:
            return DQM.get_linear(self, v)

    def get_linear_case(self, v, case):
        """The linear bias associated with case `case` of variable `v`.

        Args:
            v: A variable in the discrete quadratic model.

            case: The case of `v`.

        Returns:
            The linear bias.

        """
        case = self._lookup_shared_case(v, case)
        return DQM.get_linear_case(self, v, case)

    def get_quadratic(self, u, v, array=False):
        """The bias(es) associated with the interaction between `u` and `v`.

        Args:
            u: A variable in the discrete quadratic model, or a unique case
                label.  If `u` is a unique case label, `v` must be a unique
                case label.

            v: A variable in the discrete quadratic model, or a unique case
                label.  If `u` is a unique case label, `v` must be a unique
                case label.

            array (bool, optional, default=False): If True and `u` and `v` are
                variables, a dense array is returned rather than a dict.  If
                `u` and `v` are unique case labels, ignored.

        Returns:
            The quadratic bias(es).  If `array=False` and `u` and `v` are
            variables, returns a dictionary of the form
            `{case_u, case_v: bias, ...}`

            If `array=True` and `u` and `v` are variables, returns a
            :meth:`~DiscreteQuadraticModel.num_cases(u)` by
            :meth:`~DiscreteQuadraticModel.num_cases(v)` numpy array.

            If `u` and `v` are unique case labels, returns a float.

        Raises:
            ValueError: If `u` is a unique case label and `v` is not.

        """
        u_k = self._unique_label_case.get(u)
        if u_k:
            if v not in self._unique_label_case:
                raise ValueError(f'unknown case label {v}')

            v_m = self._unique_label_case[v]
            return DQM.get_quadratic_case(self, *u_k, *v_m)
        else:
            return DQM.get_quadratic(self, u, v)

    def get_quadratic_case(self, u, u_case, v, v_case):
        """The bias associated with the interaction between two cases of `u`
        and `v`.

        Args:
            u: A variable in the discrete quadratic model.

            u_case: The case of `u`.

            v: A variable in the discrete quadratic model.

            v_case: The case of `v`.

        Returns:
            The quadratic bias.

        """
        u_case = self._lookup_shared_case(u, u_case)
        v_case = self._lookup_shared_case(v, v_case)
        return DQM.get_quadratic_case(self, u, u_case, v, v_case)

    def set_linear(self, v, biases):
        """Set the linear bias(es) associated with `v`.

        Args:
            v: A variable in the discrete quadratic model, or a unique case
                label.

            biases (float or array-like):  If `v` is a variable, the linear
                biases in an array.  Otherwise, the linear bias is a real
                number.

        """
        v_k = self._unique_label_case.get(v)
        if v_k:
            DQM.set_linear_case(self, *v_k, biases)
        else:
            DQM.set_linear(self, v, biases)

    def set_linear_case(self, v, case, bias):
        """The linear bias associated with case `case` of variable `v`.

        Args:
            v: A variable in the discrete quadratic model.

            case: The case of `v`.

            bias (float): The linear bias.

        """
        case = self._lookup_shared_case(v, case)
        DQM.set_linear_case(self, v, case, bias)

    def set_quadratic(self, u, v, biases):
        """Set bias(es) associated with the interaction between `u` and `v`.

        Args:
            u: A variable in the discrete quadratic model, or a unique case
                label.  If `u` is a unique case label, `v` must be a unique
                case label.

            v: A variable in the discrete quadratic model, or a unique case
                label.  If `u` is a unique case label, `v` must be a unique
                case label.

            biases (float or array-like/dict):
                The quadratic bias(es).  If `u` and `v` are variables, then
                `biases` may be a dictionary of the form
                `{case_u, case_v: bias, ...}` or a
                :meth:`~DiscreteQuadraticModel.num_cases(u)` by
                :meth:`~DiscreteQuadraticModel.num_cases(v)` array-like.

                If `u` and `v` are unique case labels, the quadratic bias is a
                real number.

        Raises:
            ValueError: If `u` is a unique case label and `v` is not.

        """
        u_k = self._unique_label_case.get(u)
        if u_k:
            if v not in self._unique_label_case:
                raise ValueError(f'unknown case label {v}')

            v_m = self._unique_label_case[v]
            DQM.set_quadratic_case(self, *u_k, *v_m, biases)
        else:
            DQM.set_quadratic(self, u, v, biases)

    def set_quadratic_case(self, u, u_case, v, v_case, bias):
        """Set the bias associated with the interaction between two cases of
        variables `u` and `v`.

        Args:
            u: A variable in the discrete quadratic model.

            u_case: The case of `u`.

            v: A variable in the discrete quadratic model.

            v_case: The case of `v`.

            bias (float): The quadratic bias.

        """
        u_case = self._lookup_shared_case(u, u_case)
        v_case = self._lookup_shared_case(v, v_case)
        DQM.set_quadratic_case(self, u, u_case, v, v_case, bias)
=======
# register fileview loader
load.register(DQM_MAGIC_PREFIX, DiscreteQuadraticModel.from_file)
>>>>>>> 43c5c57e
<|MERGE_RESOLUTION|>--- conflicted
+++ resolved
@@ -806,8 +806,8 @@
 DQM = DiscreteQuadraticModel  # alias
 
 
-<<<<<<< HEAD
-DQM = DiscreteQuadraticModel  # alias
+# register fileview loader
+load.register(DQM_MAGIC_PREFIX, DiscreteQuadraticModel.from_file)
 
 
 class CaseLabelDQM(DQM):
@@ -1119,8 +1119,4 @@
         """
         u_case = self._lookup_shared_case(u, u_case)
         v_case = self._lookup_shared_case(v, v_case)
-        DQM.set_quadratic_case(self, u, u_case, v, v_case, bias)
-=======
-# register fileview loader
-load.register(DQM_MAGIC_PREFIX, DiscreteQuadraticModel.from_file)
->>>>>>> 43c5c57e
+        DQM.set_quadratic_case(self, u, u_case, v, v_case, bias)